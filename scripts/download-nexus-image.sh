#!/usr/bin/env bash
#
# Download factory image for the provided device & build id
#

set -e # fail on unhandled error
set -u # fail on undefined variable
#set -x # debug

readonly SCRIPTS_DIR="$( cd "$( dirname "${BASH_SOURCE[0]}" )" && pwd )"
readonly CONSTS_SCRIPT="$SCRIPTS_DIR/constants.sh"
readonly COMMON_SCRIPT="$SCRIPTS_DIR/common.sh"
readonly TMP_WORK_DIR=$(mktemp -d "${TMPDIR:-/tmp}"/android_img_download.XXXXXX) || exit 1
declare -a SYS_TOOLS=("curl")

abort() {
  exit "$1"
}

usage() {
cat <<_EOF
  Usage: $(basename "$0") [options]
    OPTIONS:
      -d|--device  : Device AOSP codename (angler, bullhead, etc.)
      -a|--alias   : Device alias at Google Dev website (e.g. volantis vs flounder)
      -b|--buildID : BuildID string (e.g. MMB29P)
      -o|--output  : Path to save images archived
      -y|--yes     : Default accept Google ToS
      --ota        : Download OTA instead of factory image
_EOF
  abort 1
}

accept_tos() {
  local userRes userResFmt

  # Message based on 'October 3, 2016' update
  cat << EOF

--{ Google Terms and Conditions [1]
Downloading of the system image and use of the device software is subject to the
Google Terms of Service [2]. By continuing, you agree to the Google Terms of
Service [2] and Privacy Policy [3]. Your downloading of the system image and use
of the device software may also be subject to certain third-party terms of
service, which can be found in Settings > About phone > Legal information, or as
otherwise provided.

[1] https://developers.google.com/android/images#legal
[2] https://www.google.com/intl/en/policies/terms/
[3] https://www.google.com/intl/en/policies/privacy/

EOF

echo -n "[?] I have read and agree with the above terms and conditions - ACKNOWLEDGE [y|n]: "
if [ "$AUTO_TOS_ACCEPT" = true ]; then
  echo "yes"
  userRes="yes"
else
  read userRes
fi

userResFmt=$(echo "$userRes" | tr '[:upper:]' '[:lower:]')
if [[ "$userResFmt" != "yes" && "$userResFmt" != "y" ]]; then
  echo "[!] Cannot continue downloading without agreeing"
  abort 1
fi
}

trap "abort 1" SIGINT SIGTERM
. "$CONSTS_SCRIPT"
. "$COMMON_SCRIPT"

# Check that system tools exist
for i in "${SYS_TOOLS[@]}"
do
  if ! command_exists "$i"; then
    echo "[-] '$i' command not found"
    abort 1
  fi
done

DEVICE=""
DEV_ALIAS=""
BUILDID=""
OUTPUT_DIR=""
AUTO_TOS_ACCEPT=false
OTA=false

while [[ $# -gt 0 ]]
do
  arg="$1"
  case $arg in
    -o|--output)
      OUTPUT_DIR=$(echo "$2" | sed 's:/*$::')
      shift
      ;;
    -d|--device)
      DEVICE=$(echo "$2" | tr '[:upper:]' '[:lower:]')
      shift
      ;;
    -a|--alias)
      DEV_ALIAS=$(echo "$2" | tr '[:upper:]' '[:lower:]')
      shift
      ;;
    -b|--buildID)
      BUILDID=$(echo "$2" | tr '[:upper:]' '[:lower:]')
      shift
      ;;
    -y|--yes)
      AUTO_TOS_ACCEPT=true
      ;;
    --ota)
      OTA=true
      ;;
    *)
      echo "[-] Invalid argument '$1'"
      usage
      ;;
  esac
  shift
done

if [[ "$DEVICE" == "" ]]; then
  echo "[-] device codename cannot be empty"
  usage
fi
if [[ "$BUILDID" == "" ]]; then
  echo "[-] buildID cannot be empty"
  usage
fi
if [[ "$OUTPUT_DIR" == "" || ! -d "$OUTPUT_DIR" ]]; then
  echo "[-] Output directory not found"
  usage
fi

# If alias not provided assume same as device codename for simplicity.
# If wrong choice, later scripts will fail to find blobs list file.
if [[ "$DEV_ALIAS" == "" ]]; then
  DEV_ALIAS="$DEVICE"
fi

# Since ToS is bind with NID cookie, first get one
COOKIE_FILE="$TMP_WORK_DIR/g_cookies.txt"
curl --silent -c "$COOKIE_FILE" -L "$NID_URL" &>/dev/null

# Change cookie scope back to google.com since we might have
# a location based redirect to different domain (e.g. google.gr)
grep -io "google.[[:alpha:]]\+[[:blank:]]" "$COOKIE_FILE" | \
  sed -e "s/[[:space:]]\+//g" | sort -u | \
  while read -r domain
do
  sed -i.bak "s/$domain/google.com/g" "$COOKIE_FILE"
done

# Accept news ToS page
accept_tos
<<<<<<< HEAD

if [ "$OTA" = true ]; then
  URL="$GURL2"
else
  URL="$GURL"
fi

# Then retrieve the index page
if [ "$OTA" = true ]; then
  url=$(curl -L -b "$COOKIE_FILE" --cookie "devsite_wall_acks=nexus-ota-tos" --silent "$URL" | \
        grep -i "<a href=.*$DEV_ALIAS-ota-$BUILDID-" | cut -d '"' -f2)
else
  url=$(curl -L -b "$COOKIE_FILE" --cookie "devsite_wall_acks=nexus-image-tos" --silent  "$URL" | \
=======

# Then retrieve the index page
if [ "$OTA" = true ]; then
  url=$(curl -L -b "$COOKIE_FILE" --cookie "devsite_wall_acks=nexus-ota-tos" --silent "$GURL2" | \
        grep -i "<a href=.*$DEV_ALIAS-ota-$BUILDID-" | cut -d '"' -f2)
else
  url=$(curl -L -b "$COOKIE_FILE" --cookie "devsite_wall_acks=nexus-image-tos" --silent "$GURL" | \
>>>>>>> 99468d93
        grep -i "<a href=.*$DEV_ALIAS-$BUILDID-" | cut -d '"' -f2)
fi

if [ "$url" == "" ]; then
  echo "[-] URL not found"
  abort 1
fi

echo "[*] Downloading image from '$url'"
outFile=$OUTPUT_DIR/$(basename "$url")
curl -L -C - -o "$outFile" "$url"

abort 0<|MERGE_RESOLUTION|>--- conflicted
+++ resolved
@@ -154,21 +154,6 @@
 
 # Accept news ToS page
 accept_tos
-<<<<<<< HEAD
-
-if [ "$OTA" = true ]; then
-  URL="$GURL2"
-else
-  URL="$GURL"
-fi
-
-# Then retrieve the index page
-if [ "$OTA" = true ]; then
-  url=$(curl -L -b "$COOKIE_FILE" --cookie "devsite_wall_acks=nexus-ota-tos" --silent "$URL" | \
-        grep -i "<a href=.*$DEV_ALIAS-ota-$BUILDID-" | cut -d '"' -f2)
-else
-  url=$(curl -L -b "$COOKIE_FILE" --cookie "devsite_wall_acks=nexus-image-tos" --silent  "$URL" | \
-=======
 
 # Then retrieve the index page
 if [ "$OTA" = true ]; then
@@ -176,7 +161,6 @@
         grep -i "<a href=.*$DEV_ALIAS-ota-$BUILDID-" | cut -d '"' -f2)
 else
   url=$(curl -L -b "$COOKIE_FILE" --cookie "devsite_wall_acks=nexus-image-tos" --silent "$GURL" | \
->>>>>>> 99468d93
         grep -i "<a href=.*$DEV_ALIAS-$BUILDID-" | cut -d '"' -f2)
 fi
 
